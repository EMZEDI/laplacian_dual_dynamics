[build-system]
requires = ["flit_core >=3.2,<4"]
build-backend = "flit_core.buildapi"

[project]
name = "src"
version = "0.1.0"
description = "Addition of DOS to ALLO"
readme = "README.md"
requires-python = ">=3.10"
dependencies = [
    "jax[cuda12]",
    "dm-haiku",
    "numpy",
    "pandas",
    "gymnasium",
    "tqdm",
    "equinox",
    "pyyaml",
    "pre-commit>=4.2.0",
<<<<<<< HEAD
    "torch>=2.6.0",
    "torch-geometric>=2.6.1",
=======
    "optax>=0.2.4",
    "mpmath>=1.3.0",
>>>>>>> 03174382
    "pygame>=2.6.1",
]

[dependency-groups]
dev = [
    "isort>=5.13.2",
    "mypy>=1.13.0",
    "pre-commit>=4.0.1",
    "pytest-cov>=6.0.0",
    "pytest>=8.3.3",
    "ruff>=0.7.3",
    "sphinx>=7.4.7",
    "sphinx-rtd-theme>=3.0.2",
    "matplotlib",
    "wandb",
]

[tool.mypy]
files = ["."]
install_types = true
non_interactive = true
ignore_missing_imports = true
show_error_codes = true
warn_redundant_casts = true
warn_unused_configs = true
warn_unused_ignores = true
disallow_untyped_defs = true
disallow_incomplete_defs = true

[tool.isort]
multi_line_output = 3
include_trailing_comma = true
skip = [".gitignore", "__init__.py"]

[tool.ruff]
force-exclude = false
src = ["."]
line-length = 88
indent-width = 4
target-version = "py39"

[tool.ruff.lint]
select = [
    "D",  # pydocstyle
]
ignore = [
    "D100",  # Ignore "Missing docstring in public module"
    "D101",  # Ignore "Missing docstring in public class"
    "D102",  # Ignore "Missing docstring in public method"
    "D103",  # Ignore "Missing docstring in public function"
    "D104",  # Ignore "Missing docstring in public package"
    "D105",  # Ignore "Missing docstring in magic method"
    "D107",  # Ignore "Missing docstring in __init__"
    "D205",  # Ignore "blank line required between summary line and description"
]

[tool.ruff.format]
quote-style = "single"

[tool.ruff.lint.pydocstyle]
convention = "google"

[tool.pytest.ini_options]
addopts = [
    "--capture=no",
    "--color=yes",
    "-vvv",
]

[tool.coverage.run]
source = ["."]

[tool.coverage.report]
exclude_lines = [
    "pragma: no cover",
    "pass",
    "raise NotImplementedError",
    "register_parameter",
    "torch.cuda.is_available",
]<|MERGE_RESOLUTION|>--- conflicted
+++ resolved
@@ -9,7 +9,6 @@
 readme = "README.md"
 requires-python = ">=3.10"
 dependencies = [
-    "jax[cuda12]",
     "dm-haiku",
     "numpy",
     "pandas",
@@ -18,13 +17,10 @@
     "equinox",
     "pyyaml",
     "pre-commit>=4.2.0",
-<<<<<<< HEAD
     "torch>=2.6.0",
     "torch-geometric>=2.6.1",
-=======
     "optax>=0.2.4",
     "mpmath>=1.3.0",
->>>>>>> 03174382
     "pygame>=2.6.1",
 ]
 
